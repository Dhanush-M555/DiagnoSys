--- conflicted
+++ resolved
@@ -414,7 +414,6 @@
                 margin: 3px 0;
             }
         }
-<<<<<<< HEAD
 
                /* Add these styles within the existing <style> tag */
         .latency-card {
@@ -493,85 +492,7 @@
         }
     </style>
     <script src="https://cdn.jsdelivr.net/npm/chart.js"></script>
-=======
-        /* Add these styles within the existing <style> tag */
-.latency-card {
-    background: var(--card-bg);
-    border-radius: var(--border-radius);
-    padding: 25px;
-    margin-bottom: 25px;
-    box-shadow: var(--shadow);
-    transform: translateY(0);
-    transition: var(--transition);
-}
-
-.latency-card:hover {
-    transform: translateY(-5px);
-    box-shadow: 0 8px 25px rgba(0,0,0,0.15);
-}
-
-.latency-container {
-    display: flex;
-    flex-wrap: wrap;
-    justify-content: space-between;
-    gap: 20px;
-}
-
-.chart-container {
-    width: calc(50% - 10px); /* Two charts per row with gap */
-    height: 300px;
-    background: #f9f9f9;
-    border-radius: var(--border-radius);
-    padding: 15px;
-    box-shadow: var(--shadow);
-}
-
-@media (max-width: 768px) {
-    .chart-container {
-        width: 100%; /* Full width on smaller screens */
-    }
-}
-
-.latency-table {
-    width: 100%;
-    border-collapse: collapse;
-    margin-top: 15px;
-    font-size: 14px;
-}
-
-.latency-table th,
-.latency-table td {
-    padding: 12px;
-    text-align: left;
-    border-bottom: 1px solid #ddd;
-}
-
-.latency-table th {
-    background: var(--primary);
-    color: var(--text-light);
-    font-weight: 500;
-}
-
-.latency-table td {
-    background: white;
-}
-
-.latency-table tr:nth-child(even) td {
-    background: #f9f9f9;
-}
-
-.latency-table tr:hover td {
-    background: #f0f0f0;
-    transition: background 0.2s ease;
-}
-
-.latency-table .latency-value {
-    color: var(--danger);
-    font-weight: 500;
-}
-    </style>
-     <script src="https://cdn.jsdelivr.net/npm/chart.js"></script>
->>>>>>> 0fb588f6
+
 </head>
 <body>
     <button class="sidebar-toggle" id="sidebar-toggle">
@@ -885,21 +806,14 @@
         <h2><i class="fas fa-chart-line section-icon"></i> Exported Volumes - Latency Over Last 15 Minutes</h2>
         <div id="exportedVolumesCharts"></div>
     </div>
-<<<<<<< HEAD
+
     
     <!-- <div class="card" id="top-latency-card">
              <h2><i class="fas fa-tachometer-alt section-icon"></i> Top 3 Volumes by Latency (Last 15 Min)</h2>
              <ul id="topLatencyList"></ul>
          </div>-->
     
-=======
-
-    <!-- <div class="card" id="top-latency-card">
-        <h2><i class="fas fa-tachometer-alt section-icon"></i> Top 3 Volumes by Latency (Last 15 Min)</h2>
-        <ul id="topLatencyList"></ul>
-    </div>-->
-
->>>>>>> 0fb588f6
+
     <div class="card" id="top-latency-card">
         <h2><i class="fas fa-tachometer-alt section-icon"></i> Top 3 Volumes by Latency (Last 15 Min)</h2>
         <div id="topLatencyTableContainer">
@@ -917,7 +831,6 @@
     </div>
     
     <!-- <script>
-<<<<<<< HEAD
              async function fetchLatencyData() {
                  const response = await fetch('/api/latency'); // API endpoint for latency data
                  const data = await response.json();
@@ -1006,96 +919,7 @@
              updateCharts();
              setInterval(updateCharts, 60000); // Update every minute
          </script> -->
-=======
-        async function fetchLatencyData() {
-            const response = await fetch('/api/latency'); // API endpoint for latency data
-            const data = await response.json();
-            console.log("Latency Data:", data);
-            return data;
-        }
-    
-        // async function updateCharts() {
-        //     const latencyData = await fetchLatencyData();
-        //     const exportedVolumesDiv = document.getElementById('exportedVolumesCharts');
-        //     exportedVolumesDiv.innerHTML = ""; // Clear existing charts
-            
-        //     Object.keys(latencyData).forEach(volumeId => {
-        //         const chartContainer = document.createElement('div');
-        //         chartContainer.className = 'chart-container';
-        //         chartContainer.innerHTML = `<h3>Volume ID: ${volumeId}</h3><canvas id="chart-${volumeId}"></canvas>`;
-        //         exportedVolumesDiv.appendChild(chartContainer);
-                
-        //         const volumeCtx = document.getElementById(`chart-${volumeId}`).getContext('2d');
-        //         new Chart(volumeCtx, {
-        //             type: 'line',
-        //             data: {
-        //                 labels: latencyData[volumeId].timestamps,
-        //                 datasets: [{
-        //                     label: 'Latency (ms)',
-        //                     data: latencyData[volumeId].values,
-        //                     borderColor: 'red',
-        //                     fill: false
-        //                 }]
-        //             },
-        //             options: {
-        //                 responsive: true,
-        //                 scales: {
-        //                     x: { title: { display: true, text: 'Time' } },
-        //                     y: { title: { display: true, text: 'Latency (ms)' } }
-        //                 }
-        //             }
-        //         });
-        //     });
-        // }
-        async function updateCharts() {
-        const latencyData = await fetchLatencyData();
-        console.log("Latency Data:", latencyData);  // Debugging: Check structure
-    
-        const exportedVolumesDiv = document.getElementById('exportedVolumesCharts');
-        exportedVolumesDiv.innerHTML = ""; // Clear previous graphs
-    
-    // Check if latencyData is empty
-        if (Object.keys(latencyData).length === 0) {
-            exportedVolumesDiv.innerHTML = "<p>No latency data available for exported volumes.</p>";
-            return;
-        }
-
-        Object.keys(latencyData).forEach(volumeId => {
-            const volumeData = latencyData[volumeId];  // Extract data for the volume
-            if (!volumeData.timestamps || !volumeData.values) return; // Skip if missing data
-
-            const chartContainer = document.createElement('div');
-            chartContainer.className = 'chart-container';
-            chartContainer.innerHTML = `<h3>Volume ID: ${volumeId}</h3><canvas id="chart-${volumeId}"></canvas>`;
-            exportedVolumesDiv.appendChild(chartContainer);
-            
-            const ctx = document.getElementById(`chart-${volumeId}`).getContext('2d');
-            new Chart(ctx, {
-                type: 'line',
-                data: {
-                    labels: volumeData.timestamps,
-                    datasets: [{
-                        label: 'Latency (ms)',
-                        data: volumeData.values,
-                        borderColor: 'red',
-                        fill: false
-                    }]
-                },
-                options: {
-                    responsive: true,
-                    scales: {
-                        x: { title: { display: true, text: 'Time' } },
-                        y: { title: { display: true, text: 'Latency (ms)' } }
-                    }
-                }
-            });
-        });
-        }
-
-        updateCharts();
-        setInterval(updateCharts, 60000); // Update every minute
-    </script> -->
->>>>>>> 0fb588f6
+
     <script>
         async function fetchLatencyData() {
             const response = await fetch('/api/latency');
@@ -1103,27 +927,19 @@
             console.log("Latency Data:", data);
             return data;
         }
-<<<<<<< HEAD
-
-=======
-    
->>>>>>> 0fb588f6
+
         async function updateCharts() {
             const latencyData = await fetchLatencyData();
             const exportedVolumesDiv = document.getElementById('exportedVolumesCharts');
             exportedVolumesDiv.innerHTML = ""; // Clear previous charts
             exportedVolumesDiv.className = 'latency-container';
-<<<<<<< HEAD
-
-=======
-    
->>>>>>> 0fb588f6
+
             // Check if latencyData is empty
             if (Object.keys(latencyData).length === 0) {
                 exportedVolumesDiv.innerHTML = "<p>No latency data available for exported volumes.</p>";
                 return;
             }
-<<<<<<< HEAD
+
 
             Object.keys(latencyData).forEach(volumeId => {
                 const volumeData = latencyData[volumeId];
@@ -1137,21 +953,7 @@
                      `;
                 exportedVolumesDiv.appendChild(chartContainer);
 
-=======
-    
-            Object.keys(latencyData).forEach(volumeId => {
-                const volumeData = latencyData[volumeId];
-                if (!volumeData.timestamps || !volumeData.values) return; // Skip if missing data
-    
-                const chartContainer = document.createElement('div');
-                chartContainer.className = 'chart-container';
-                chartContainer.innerHTML = `
-                    <h3>Volume ID: ${volumeId}</h3>
-                    <canvas id="chart-${volumeId}"></canvas>
-                `;
-                exportedVolumesDiv.appendChild(chartContainer);
-    
->>>>>>> 0fb588f6
+
                 const ctx = document.getElementById(`chart-${volumeId}`).getContext('2d');
                 new Chart(ctx, {
                     type: 'line',
@@ -1169,33 +971,22 @@
                         responsive: true,
                         maintainAspectRatio: false,
                         scales: {
-<<<<<<< HEAD
+
                             x: {
                                 title: {
                                     display: true,
                                     text: 'Time'
-=======
-                            x: { 
-                                title: { 
-                                    display: true, 
-                                    text: 'Time' 
->>>>>>> 0fb588f6
+
                                 },
                                 ticks: {
                                     maxTicksLimit: 10
                                 }
                             },
-<<<<<<< HEAD
                             y: {
                                 title: {
                                     display: true,
                                     text: 'Latency (ms)'
-=======
-                            y: { 
-                                title: { 
-                                    display: true, 
-                                    text: 'Latency (ms)' 
->>>>>>> 0fb588f6
+
                                 },
                                 beginAtZero: true
                             }
@@ -1209,7 +1000,6 @@
                 });
             });
         }
-<<<<<<< HEAD
 
         // Initial chart load and periodic update
         updateCharts();
@@ -1259,58 +1049,6 @@
         setInterval(fetchTopLatency, 10000); // Update every 10 seconds
     </script>
 
-=======
-    
-        // Initial chart load and periodic update
-        updateCharts();
-        setInterval(updateCharts, 60000)//Update every minute
-    </script>    
-
-    <script>
-        async function fetchTopLatency() {
-    try {
-        const response = await fetch('/api/top-latency');
-        const data = await response.json();
-        console.log("Top Latency Data:", data);
-
-        const topLatencyTable = document.getElementById('topLatencyTable');
-        topLatencyTable.innerHTML = ""; // Clear previous entries
-
-        if (!data.top_volumes || data.top_volumes.length === 0) {
-            topLatencyTable.innerHTML = `
-                <tr>
-                    <td colspan="3">No data available</td>
-                </tr>
-            `;
-            return;
-        }
-
-        data.top_volumes.slice(0, 3).forEach((volume, index) => { // Limit to top 3
-            const row = document.createElement('tr');
-            row.innerHTML = `
-                <td>${index + 1}</td>
-                <td>${volume.volume_id}</td>
-                <td class="latency-value">${parseFloat(volume.avg_latency).toFixed(2)}</td>
-            `;
-            topLatencyTable.appendChild(row);
-        });
-
-    } catch (error) {
-        console.error("Error fetching top latency data:", error);
-        const topLatencyTable = document.getElementById('topLatencyTable');
-        topLatencyTable.innerHTML = `
-            <tr>
-                <td colspan="3">Error loading data</td>
-            </tr>
-        `;
-    }
-}
-fetchTopLatency();
-setInterval(fetchTopLatency, 10000); // Update every 10 seconds
-    </script>
-
-
->>>>>>> 0fb588f6
     <script>
         document.getElementById('sidebar-toggle').addEventListener('click', function() {
             document.getElementById('sidebar').classList.toggle('active');
